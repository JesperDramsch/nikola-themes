# material-theme-nikola
A theme for nikola based on Bootstrap 3, which lets you use the new [Google Material Design](http://www.google.com/design/spec/material-design/).

Based on [bootstrap-material-design](https://github.com/FezVrasta/bootstrap-material-design).

## Customization

### Navbar color schema 

    GLOBAL_CONTEXT = {                                                               
         'header_color': 'default'                                                    
    }

Options available:

* `default` or `primary`
* `success`
* `info`
* `warning`
* `danger`

![headers examples](https://themes.getnikola.com/resources/material-theme-navbars.png)


### Social links in floating action button

    GLOBAL_CONTEXT = {
        "social_links": [
        {
            'bgcolor': "#F44336",
            'icon': "<i class='fa fa-share-square-o'></i>"
        },
        {
            "url": "https://twitter.com/",
            "bgcolor": "#55ACEE",
            "color": "#fffff",
            "icon": "<i class='fa fa-twitter'></i>",
            "target": "_blank"
        },
        {
            "url": "https://github.com/",
            "bgcolor": "#666666",
            "color": "#fffff",
            "icon": "<i class='fa fa-github-square'></i>",
            "target": "_blank"
        },
        {
            "url": "https://www.facebook.com",
            "bgcolor": "#3B5998",
            "color": "#fffff",
            "icon": "<i class='fa fa-facebook'></i>",
            "target": "_blank"
        },
        ]
    }
    
![actions-links-gif](https://themes.getnikola.com/resources/material-theme-actions-links.gif)


### Set author's avatar in header post

    GLOBAL_CONTEXT = {
        'author_avatar': '/images/avatar.jpg',
    }
    
![author's avatar](https://themes.getnikola.com/resources/material-theme-avatar-author.png)


### Show author's biography into the dialog of credits (or footer)

For convenience, first define a variable with the html biography.

    BIOGRAPHY = """
    <img class="img-circle" style="float:left;margin:10px 20px 10px 0px;max-height:200px;" src="/images/avatar.jpg">
    <p>Nikola Tesla (Serbian Cyrillic: Никола Тесла; 10 July 1856 – 7 January 1943) was a Serbian American inventor, electrical engineer, mechanical engineer, physicist, and futurist best known for his contributions to the design of the modern alternating current (AC) electricity supply system.
    </p>
    """
    
Then, add it to `biography` viariable into `GLOBAL_CONTEXT`

    GLOBAL_CONTEXT = {
        "biography": BIOGRAPHY,
    }

![biography](https://themes.getnikola.com/resources/material-theme-biography.png)


<<<<<<< HEAD
### Customize the font size

Add this to GLOBAL_CONTEXT variable:

    GLOBAL_CONTEXT = {
        'base_font_size': "17px",
    }

Default is 14px.
=======
### Enable use of pace.js

For enable use of [PACE](http://github.hubspot.com/pace/docs/welcome/), add a variable into GLOBAL_CONTEXT:

    GLOBAL_CONTEXT = {
        'use_pace': True,
    }
>>>>>>> 79092578
<|MERGE_RESOLUTION|>--- conflicted
+++ resolved
@@ -85,7 +85,15 @@
 ![biography](https://themes.getnikola.com/resources/material-theme-biography.png)
 
 
-<<<<<<< HEAD
+### Enable use of pace.js
+
+For enable use of [PACE](http://github.hubspot.com/pace/docs/welcome/), add a variable into GLOBAL_CONTEXT:
+
+    GLOBAL_CONTEXT = {
+        'use_pace': True,
+    }
+
+
 ### Customize the font size
 
 Add this to GLOBAL_CONTEXT variable:
@@ -95,12 +103,3 @@
     }
 
 Default is 14px.
-=======
-### Enable use of pace.js
-
-For enable use of [PACE](http://github.hubspot.com/pace/docs/welcome/), add a variable into GLOBAL_CONTEXT:
-
-    GLOBAL_CONTEXT = {
-        'use_pace': True,
-    }
->>>>>>> 79092578
